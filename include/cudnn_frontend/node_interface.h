#pragma once

#include <memory>
#include <vector>
#include <unordered_map>
#include <variant>
#include <limits>

#include <cuda_fp16.h>
#include <cuda_bf16.h>

#include "../cudnn_frontend_Tensor.h"
#include "../cudnn_frontend_Operation.h"
#include "../cudnn_frontend_OperationGraph.h"
#include "../cudnn_frontend_ExecutionPlan.h"
#include "../cudnn_frontend_VariantPack.h"

#include "cudnn_interface.h"

#include "graph_properties.h"

namespace cudnn_frontend {

namespace graph {

<<<<<<< HEAD
=======
class BatchNormNode;
class DBNNode;
class MatmulNode;
class PointwiseNode;
class ReductionNode;
class ReshapeNode;
class RngNode;
class SoftmaxNode;

>>>>>>> e5fb0edb
// Interface for all nodes to follow.
class INode : public ICudnn {
   public:
    // A closed set of types that are allowed to be passed by value today
    using pass_by_values_t = Tensor_attributes::pass_by_values_t;

    detail::Context context;

   private:
    int64_t fe_workspace_size = 0;

    std::shared_ptr<Tensor_attributes>
    output_tensor(std::string const& name) {
        auto tensor = std::make_shared<Tensor_attributes>();
        tensor->set_name(name).set_is_virtual(true);
        return tensor;
    }

    virtual error_t
    pre_validate_node() const = 0;

    virtual error_t
    expand_and_infer_properties_node() = 0;

    virtual error_t
    post_validate_node() const = 0;

    virtual int64_t
    get_fe_workspace_size_node() const {
        // Mostly no FE nodes have require workspace initiailized to 0
        return fe_workspace_size;
    }

    int64_t
    get_cudnn_workspace_size(int64_t plan_index = -1) const {
        int64_t cudnn_workspace_size = 0;

        auto status = get_cudnn_workspace_size_node(plan_index, cudnn_workspace_size);
        if (status.is_bad()) {
            getLogger() << "[cudnn_frontend] ERROR: Querying workspace failed." << std::endl;
        }

        for (auto const& sub_node : sub_nodes) {
            cudnn_workspace_size = std::max(cudnn_workspace_size, sub_node->get_cudnn_workspace_size(plan_index));
        }
        return cudnn_workspace_size;
    }

    int64_t
    get_max_cudnn_workspace_size() const {
        int64_t cudnn_workspace_size = get_max_cudnn_workspace_size_node();
        for (auto const& sub_node : sub_nodes) {
            cudnn_workspace_size = std::max(cudnn_workspace_size, sub_node->get_max_cudnn_workspace_size());
        }
        return cudnn_workspace_size;
    }

    int64_t
    get_fe_workspace_size() const {
        int64_t fe_workspace_size = get_fe_workspace_size_node();
        for (auto const& sub_node : sub_nodes) {
            fe_workspace_size += sub_node->get_fe_workspace_size();
        }
        return fe_workspace_size;
    }

    virtual error_t
    pass_by_value_tensors_(std::unordered_map<uid_t, pass_by_values_t>& pass_by_values) const = 0;

    virtual error_t
    collect_pre_assigned_uids_(std::unordered_set<int64_t>& pre_assigned_uids) const = 0;

    virtual error_t
    set_uids_(int64_t& potential_uid, std::unordered_set<int64_t> const& pre_assigned_uids) const = 0;

    virtual error_t
    create_cudnn_tensors_(
        std::unordered_map<int64_t, std::shared_ptr<cudnn_frontend::Tensor>>& uid_to_backend_tensors) const = 0;

    error_t
    run_auxiliary_kernels(
        cudnnHandle_t handle,
        void* fe_workspace,
        std::unordered_map<uid_t, std::tuple<int64_t, int64_t, std::vector<float>>>& workspace_modifications) const {
        cudaStream_t stream;
        CHECK_CUDNN_ERROR(cudnn_frontend::get_stream(handle, &stream));
        char* workspace = static_cast<char*>(fe_workspace);

        for (auto [uid, data] : workspace_modifications) {
            (void)uid;
            if (std::get<0>(data) == 0) {
                auto& vec_data = std::get<2>(data);
                CHECK_CUDA_ERROR(cuda_mem_cpy_async(workspace + std::get<1>(data),
                                                    vec_data.data(),
                                                    vec_data.size() * sizeof(float),
                                                    cudaMemcpyHostToDevice,
                                                    stream));
            } else if (std::get<0>(data) == 1) {
                int64_t memset_size = (int64_t)std::get<2>(data)[0];
                CHECK_CUDA_ERROR(cuda_mem_set_async(workspace + std::get<1>(data), 0, memset_size, stream));
            }
        }
        return {error_code_t::OK, ""};
    }

    error_t
    gather_pass_by_value_tensors_(std::unordered_map<uid_t, pass_by_values_t>& tensor_to_pass_by_value) const {
        CHECK_CUDNN_FRONTEND_ERROR(pass_by_value_tensors_(tensor_to_pass_by_value));
        for (auto const& sub_node : sub_nodes) {
            CHECK_CUDNN_FRONTEND_ERROR(sub_node->gather_pass_by_value_tensors_(tensor_to_pass_by_value));
        }
        return {error_code_t::OK, ""};
    }

    virtual error_t
    workspace_modifications_tensors_(
        std::unordered_map<uid_t, std::tuple<int64_t, int64_t, std::vector<float>>>& worskspace_modifications,
        int64_t&) const {
        for (auto [uid, value] : deserialized_workspace_modifications) {
            worskspace_modifications.emplace(uid, value);
        }
        return {error_code_t::OK, ""};
    }

    error_t
    gather_workspace_modifications(
        std::unordered_map<uid_t, std::tuple<int64_t, int64_t, std::vector<float>>>& worskspace_modifications,
        int64_t& offset) const {
        CHECK_CUDNN_FRONTEND_ERROR(workspace_modifications_tensors_(worskspace_modifications, offset));
        offset = get_fe_workspace_size_node();
        for (auto const& sub_node : sub_nodes) {
            CHECK_CUDNN_FRONTEND_ERROR(sub_node->gather_workspace_modifications(worskspace_modifications, offset));
            offset += sub_node->get_fe_workspace_size_node();
        }
        return {error_code_t::OK, ""};
    }

    error_t
    extend_tensor_map_with_workspace_tensors_(
        std::unordered_map<int64_t, void*>& tensor_to_pointer_map,
        void* workspace,
        std::unordered_map<uid_t, std::tuple<int64_t, int64_t, std::vector<float>>> const& worskspace_modifications)
        const {
        for (auto const& [uid, data] : worskspace_modifications) {
            tensor_to_pointer_map.emplace(uid, static_cast<char*>(workspace) + std::get<1>(data));
        }
        return {error_code_t::OK, ""};
    }

    error_t
    extend_tensor_map_with_pass_by_value_tensors_(
        std::unordered_map<int64_t, void*>& tensor_to_pointer_map,
        std::unordered_map<uid_t, pass_by_values_t>& tensor_to_pass_by_value) const {
        for (auto& [uid, value] : tensor_to_pass_by_value) {
            if (half* half_value_ptr = std::get_if<half>(&value)) {
                tensor_to_pointer_map.emplace(uid, half_value_ptr);
            } else if (nv_bfloat16* nv_bfloat16_value_ptr = std::get_if<nv_bfloat16>(&value)) {
                tensor_to_pointer_map.emplace(uid, nv_bfloat16_value_ptr);
            } else if (int32_t* int32_t_value_ptr = std::get_if<int32_t>(&value)) {
                tensor_to_pointer_map.emplace(uid, int32_t_value_ptr);
            } else if (float* float_value_ptr = std::get_if<float>(&value)) {
                tensor_to_pointer_map.emplace(uid, float_value_ptr);
            } else {
                RETURN_CUDNN_FRONTEND_ERROR_IF(
                    true, error_code_t::INVALID_VARIANT_PACK, "Unexpected type for pass by value tensor.");
            }
        }
        return {error_code_t::OK, ""};
    }

   protected:
    std::unordered_map<uid_t, pass_by_values_t> deserialized_pass_by_value;
    std::unordered_map<uid_t, std::tuple<int64_t, int64_t, std::vector<float>>> deserialized_workspace_modifications;

    // Type of each node. Nodes can either be a composite (value COMPOSITE) or
    // one of the other primitive types. Primitives types are nothing but
    // cudnn operations.
    enum class Type {
        COMPOSITE,
        BATCHNORM,
        BATCHNORM_INFERENCE,
        BN_FINALIZE,
        CONVOLUTION,
        DBN,
        DBN_WEIGHT,
        DLN,
        DIN,
        DGRAD,
        DRMSNorm,
        GENSTATS,
        LAYERNORM,
        INSTANCENORM,
        MATMUL,
        POINTWISE,
        REDUCTION,
        RESAMPLE,
        RESHAPE,
        RMSNORM,
        RNG,
        SCALED_DOT_PRODUCT_ATTENTION,
        WGRAD
    };
    Type tag;

    inline void
    matmul(std::shared_ptr<Tensor_attributes> a,
           std::shared_ptr<Tensor_attributes> b,
           Matmul_attributes attributes,
           std::shared_ptr<Tensor_attributes> c);

    inline void
    softmax(std::shared_ptr<Tensor_attributes> p,
            Softmax_attributes attributes,
            std::shared_ptr<Tensor_attributes> s,
            std::shared_ptr<Tensor_attributes> stats);

    inline void
    softmax(std::shared_ptr<Tensor_attributes> p,
            Softmax_attributes attributes,
            std::shared_ptr<Tensor_attributes> s,
            std::shared_ptr<Tensor_attributes> m,
            std::shared_ptr<Tensor_attributes> zinv);

    inline void
    pointwise(std::shared_ptr<Tensor_attributes> a,
              Pointwise_attributes attributes,
              std::shared_ptr<Tensor_attributes> c);

    inline void
    pointwise(std::shared_ptr<Tensor_attributes> a,
              std::shared_ptr<Tensor_attributes> b,
              Pointwise_attributes attributes,
              std::shared_ptr<Tensor_attributes> c);

    inline void
    reduction(std::shared_ptr<Tensor_attributes> a,
              Reduction_attributes attributes,
              std::shared_ptr<Tensor_attributes> c);

    inline void
    rng(std::shared_ptr<Tensor_attributes> seed,
        std::shared_ptr<Tensor_attributes> offset,
        Rng_attributes attributes,
        std::shared_ptr<Tensor_attributes> y);

    error_t
    pre_validate_and_expand_node() {
        // pre validate to catch errors early
        // Otherwise code reability decreases in expand_and_infer
        CHECK_CUDNN_FRONTEND_ERROR(pre_validate_node());
        CHECK_CUDNN_FRONTEND_ERROR(expand_and_infer_properties_node());
        for (auto const& sub_node : sub_nodes) {
            CHECK_CUDNN_FRONTEND_ERROR(sub_node->pre_validate_and_expand_node());
        }
        return {error_code_t::OK, ""};
    }

    error_t
    post_validate() const {
        // Validate self
        CHECK_CUDNN_FRONTEND_ERROR(post_validate_node());
        for (auto const& sub_node : sub_nodes) {
            CHECK_CUDNN_FRONTEND_ERROR(sub_node->post_validate());
        }
        return {error_code_t::OK, ""};
    }

    // Creates cudnn tensors for each node (and its sub nodes)
    error_t
    create_cudnn_tensors(
        std::unordered_map<int64_t, std::shared_ptr<cudnn_frontend::Tensor>>& uid_to_backend_tensors) const {
        CHECK_CUDNN_FRONTEND_ERROR(create_cudnn_tensors_(uid_to_backend_tensors));
        for (auto const& sub_node : sub_nodes) {
            CHECK_CUDNN_FRONTEND_ERROR(sub_node->create_cudnn_tensors(uid_to_backend_tensors));
        }
        return {error_code_t::OK, ""};
    }

    // Creates cudnn operation for each node (and its sub nodes)
    // Only INode that map to a primitive cudnn operation need to specialize.
    virtual error_t
    create_cudnn_operations(
        std::unordered_set<uid_t>& uids_involved_in_operation,
        std::vector<std::shared_ptr<cudnn_frontend::Operation>>& backend_operations,
        std::unordered_map<int64_t, std::shared_ptr<cudnn_frontend::Tensor>>& uid_to_backend_tensors) const {
        for (auto const& sub_node : sub_nodes) {
            CHECK_CUDNN_FRONTEND_ERROR(sub_node->create_cudnn_operations(
                uids_involved_in_operation, backend_operations, uid_to_backend_tensors));
        }
        return {error_code_t::OK, ""};
    }

    error_t
    collect_pre_assigned_uids(std::unordered_set<int64_t>& pre_assigned_uids) const {
        // Collect uids from current node
        CHECK_CUDNN_FRONTEND_ERROR(collect_pre_assigned_uids_(pre_assigned_uids));
        for (auto const& sub_node : sub_nodes) {
            CHECK_CUDNN_FRONTEND_ERROR(sub_node->collect_pre_assigned_uids(pre_assigned_uids));
        }
        return {error_code_t::OK, ""};
    }

    error_t
    set_uids(int64_t& potential_uid, std::unordered_set<int64_t> const& pre_assigned_uids) const {
        // Collect uids from current node
        CHECK_CUDNN_FRONTEND_ERROR(set_uids_(potential_uid, pre_assigned_uids));
        for (auto const& sub_node : sub_nodes) {
            CHECK_CUDNN_FRONTEND_ERROR(sub_node->set_uids(potential_uid, pre_assigned_uids));
        }
        return {error_code_t::OK, ""};
    }

    // An implicitly topological-sorted vector of sub nodes.
    // The sorted order is a side effect of functional API.
    std::vector<std::shared_ptr<INode>> sub_nodes;

   public:
    virtual Type
    getType() = 0;

    inline std::shared_ptr<Tensor_attributes> matmul(std::shared_ptr<Tensor_attributes>,
                                                     std::shared_ptr<Tensor_attributes>,
                                                     Matmul_attributes);

    inline std::shared_ptr<Tensor_attributes> pointwise(std::shared_ptr<Tensor_attributes>, Pointwise_attributes);
    inline std::shared_ptr<Tensor_attributes> pointwise(std::shared_ptr<Tensor_attributes>,
                                                        std::shared_ptr<Tensor_attributes>,
                                                        Pointwise_attributes);
    inline std::shared_ptr<Tensor_attributes> pointwise(std::shared_ptr<Tensor_attributes>,
                                                        std::shared_ptr<Tensor_attributes>,
                                                        std::shared_ptr<Tensor_attributes>,
                                                        Pointwise_attributes);

    inline std::shared_ptr<Tensor_attributes> reduction(std::shared_ptr<Tensor_attributes>, Reduction_attributes);
    inline std::shared_ptr<Tensor_attributes> reshape(std::shared_ptr<Tensor_attributes>, Reshape_attributes);

    inline std::shared_ptr<Tensor_attributes> rng(std::shared_ptr<Tensor_attributes>,
                                                  std::shared_ptr<Tensor_attributes>,
                                                  Rng_attributes);
    error_t
    validate() {
        // infer_properties self
        CHECK_CUDNN_FRONTEND_ERROR(pre_validate_and_expand_node());

        // assign uids as part of validation
        // This helps catch whether user has assigned duplicated uids to tensors
        // Each time a backend tensor is created, uid will be incremented by 1, ensuring uniqueness.
        std::unordered_set<int64_t> pre_assigned_uids;
        CHECK_CUDNN_FRONTEND_ERROR(collect_pre_assigned_uids(pre_assigned_uids));

        Tensor_attributes::uid_t start_uid = 1;
        CHECK_CUDNN_FRONTEND_ERROR(set_uids(start_uid, pre_assigned_uids));

        // validate the full tree again
        CHECK_CUDNN_FRONTEND_ERROR(post_validate());

        return {error_code_t::OK, ""};
    }

    error_t
    build_operation_graph(cudnnHandle_t handle) {
        // Lower each sub node to cudnn backend.
        CHECK_CUDNN_FRONTEND_ERROR(create_cudnn_tensors(uid_to_tensors));

        // INode needs to keep track of all uids that an operation graph uses.
        // This is because cudnn backend will not accept extra tensors in variant pack.
        // But FE users provide 1 large list of tensors.
        // So internally FE assigns subset of the usre-provided tensor list to each operation graph.
        // Also, as uid in a variant pack have to be unique, keep a set of them.
        std::unordered_set<uid_t> uids_involved_in_operation;
        CHECK_CUDNN_FRONTEND_ERROR(create_cudnn_operations(uids_involved_in_operation, operations, uid_to_tensors));

        // The method here fuses all operations. There will be 1 operation graph in total.
        CHECK_CUDNN_FRONTEND_ERROR(create_cudnn_operation_graphs(handle));
        variant_pack_uids.push_back(std::move(uids_involved_in_operation));

        return {error_code_t::OK, ""};
    }

    int64_t
    get_workspace_size() const {
        // There are two workspaces:
        // - cudnn execution plan workspace
        // - FE node workspace (example: alibiSlope for fmha)
        return get_fe_workspace_size() + get_cudnn_workspace_size();
    }

    int64_t
    get_workspace_size_plan_at_index(int64_t plan_index) const {
        // There are two workspaces:
        // - cudnn execution plan workspace
        // - FE node workspace (example: alibiSlope for fmha)
        return get_fe_workspace_size() + get_cudnn_workspace_size(plan_index);
    }

    int64_t
    get_autotune_workspace_size() const {
        // There are two workspaces:
        // - cudnn execution plan workspace
        // - FE node workspace (example: alibiSlope for fmha)
        return get_fe_workspace_size() + get_max_cudnn_workspace_size();
    }

    error_t
    autotune(cudnnHandle_t handle,
             std::unordered_map<int64_t, void*>& tensor_uid_to_pointer_map,
             void* workspace,
             void* user_impl = nullptr) {
        // Add pass_by_value data pointers to tensor_uid_to_pointer map
        // object lifetime is controlled by tensor_to_pass_by_value which means the pointer should stay valid during
        // execute.
        std::unordered_map<uid_t, pass_by_values_t> tensor_to_pass_by_value;
        CHECK_CUDNN_FRONTEND_ERROR(gather_pass_by_value_tensors_(tensor_to_pass_by_value));

        CHECK_CUDNN_FRONTEND_ERROR(
            extend_tensor_map_with_pass_by_value_tensors_(tensor_uid_to_pointer_map, tensor_to_pass_by_value));

        std::unordered_map<uid_t, std::tuple<int64_t, int64_t, std::vector<float>>> workspace_modifications;
        int64_t workspace_offset = 0;
        CHECK_CUDNN_FRONTEND_ERROR(gather_workspace_modifications(workspace_modifications, workspace_offset));

        CHECK_CUDNN_FRONTEND_ERROR(run_auxiliary_kernels(handle, workspace, workspace_modifications));

        CHECK_CUDNN_FRONTEND_ERROR(
            extend_tensor_map_with_workspace_tensors_(tensor_uid_to_pointer_map, workspace, workspace_modifications));

        // offset workspace by the already used fe graph workspace
        // this is where cudnn backend can start using workspace for its execution plans
        void* cudnn_workspace = static_cast<char*>(workspace) + get_fe_workspace_size();

        for (auto& plan_list : plans) {
            CHECK_CUDNN_FRONTEND_ERROR(
                plan_list.autotune(handle, tensor_uid_to_pointer_map, cudnn_workspace, user_impl));
        }
        return {error_code_t::OK, ""};
    }

    error_t
    autotune(cudnnHandle_t handle,
             std::unordered_map<std::shared_ptr<Tensor_attributes>, void*>& tensor_to_pointer_map,
             void* workspace,
             void* user_impl = nullptr) {
        // First get all the uids from the map
        std::unordered_map<int64_t, void*> tensor_uid_to_pointer_map;
        for (auto const& [tensor, pointer] : tensor_to_pointer_map) {
            tensor_uid_to_pointer_map.emplace(tensor->get_uid(), pointer);
        }

        return autotune(handle, tensor_uid_to_pointer_map, workspace, user_impl);
    }

    error_t
    execute_plan_at_index(cudnnHandle_t handle,
                          std::unordered_map<std::shared_ptr<Tensor_attributes>, void*>& tensor_to_pointer_map,
                          void* workspace,
                          int64_t plan_index) const {
        // First get all the uids from the map
        std::unordered_map<int64_t, void*> tensor_uid_to_pointer_map;
        for (auto const& [tensor, pointer] : tensor_to_pointer_map) {
            tensor_uid_to_pointer_map.emplace(tensor->get_uid(), pointer);
        }

        return execute_plan_at_index(handle, tensor_uid_to_pointer_map, workspace, plan_index);
    }

    error_t
    execute(cudnnHandle_t handle,
            std::unordered_map<std::shared_ptr<Tensor_attributes>, void*>& tensor_to_pointer_map,
            void* workspace) const {
        // First get all the uids from the map
        std::unordered_map<int64_t, void*> tensor_uid_to_pointer_map;
        for (auto const& [tensor, pointer] : tensor_to_pointer_map) {
            tensor_uid_to_pointer_map.emplace(tensor->get_uid(), pointer);
        }

        return execute(handle, tensor_uid_to_pointer_map, workspace);
    }

    error_t
    execute_plan_at_index(cudnnHandle_t handle,
                          std::unordered_map<int64_t, void*>& tensor_uid_to_pointer_map,
                          void* workspace,
                          int64_t plan_index) const {
        // Add pass_by_value data pointers to uid_to_pointer map
        // object lifetime is controlled by tensor_to_pass_by_value which means the pointer should stay valid during
        // execute.
        std::unordered_map<uid_t, pass_by_values_t> tensor_to_pass_by_value;
        CHECK_CUDNN_FRONTEND_ERROR(gather_pass_by_value_tensors_(tensor_to_pass_by_value));

        CHECK_CUDNN_FRONTEND_ERROR(
            extend_tensor_map_with_pass_by_value_tensors_(tensor_uid_to_pointer_map, tensor_to_pass_by_value));

        std::unordered_map<uid_t, std::tuple<int64_t, int64_t, std::vector<float>>> workspace_modifications;
        int64_t workspace_offset = 0;
        CHECK_CUDNN_FRONTEND_ERROR(gather_workspace_modifications(workspace_modifications, workspace_offset));

        CHECK_CUDNN_FRONTEND_ERROR(run_auxiliary_kernels(handle, workspace, workspace_modifications));

        CHECK_CUDNN_FRONTEND_ERROR(
            extend_tensor_map_with_workspace_tensors_(tensor_uid_to_pointer_map, workspace, workspace_modifications));
        // offset workspace by the already used fe graph workspace
        // this is where cudnn backend can start using workspace for its execution plans
        void* cudnn_workspace = static_cast<char*>(workspace) + get_fe_workspace_size();

        CHECK_CUDNN_FRONTEND_ERROR(
            execute_cudnn_plans_with_uid(handle, tensor_uid_to_pointer_map, cudnn_workspace, plan_index));

        return {error_code_t::OK, ""};
    }

    error_t
    execute(cudnnHandle_t handle,
            std::unordered_map<int64_t, void*>& tensor_uid_to_pointer_map,
            void* workspace) const {
        // Add pass_by_value data pointers to uid_to_pointer map
        // object lifetime is controlled by tensor_to_pass_by_value which means the pointer should stay valid during
        // execute.
        std::unordered_map<uid_t, pass_by_values_t> tensor_to_pass_by_value;
        CHECK_CUDNN_FRONTEND_ERROR(gather_pass_by_value_tensors_(tensor_to_pass_by_value));

        CHECK_CUDNN_FRONTEND_ERROR(
            extend_tensor_map_with_pass_by_value_tensors_(tensor_uid_to_pointer_map, tensor_to_pass_by_value));

        std::unordered_map<uid_t, std::tuple<int64_t, int64_t, std::vector<float>>> workspace_modifications;
        int64_t workspace_offset = 0;
        CHECK_CUDNN_FRONTEND_ERROR(gather_workspace_modifications(workspace_modifications, workspace_offset));

        CHECK_CUDNN_FRONTEND_ERROR(run_auxiliary_kernels(handle, workspace, workspace_modifications));

        CHECK_CUDNN_FRONTEND_ERROR(
            extend_tensor_map_with_workspace_tensors_(tensor_uid_to_pointer_map, workspace, workspace_modifications));
        // offset workspace by the already used fe graph workspace
        // this is where cudnn backend can start using workspace for its execution plans
        void* cudnn_workspace = static_cast<char*>(workspace) + get_fe_workspace_size();

        CHECK_CUDNN_FRONTEND_ERROR(execute_cudnn_plans_with_uid(handle, tensor_uid_to_pointer_map, cudnn_workspace));

        return {error_code_t::OK, ""};
    }

    error_t
    deserialize(cudnnHandle_t handle, std::vector<uint8_t> const& data) {
        json j                = json::from_ubjson(data);
        auto serialized_plans = j["cudnn_backend_data"];
        if (serialized_plans.size() == 0) {
            return {error_code_t::GRAPH_EXECUTION_PLAN_CREATION_FAILED, "No plans in the serialized json"};
        }

        auto index = 0;
        for (auto const& serialized_plan : serialized_plans) {
            Execution_plan_list plan_list;
            CHECK_CUDNN_FRONTEND_ERROR(plan_list.build_plans(handle, serialized_plan));
            plans.emplace_back(std::move(plan_list));
            std::unordered_set<uid_t>&& opgraph_variant_packs = j["variant_pack_uids"][index];
            variant_pack_uids.emplace_back(opgraph_variant_packs);
            index++;
        }

        deserialized_pass_by_value = j["pass_by_values"];

        deserialized_workspace_modifications = j["workspace_modifications"];

        fe_workspace_size = j["fe_workspace_size"];

        return {error_code_t::OK, ""};
    }

    error_t
    serialize(std::vector<uint8_t>& data) const {
        json j;
        serialize(j);
        j["cudnn_backend_data"];
        int index = 0;
        for (auto& plan_list : plans) {
            auto const candidate = plan_list.candidate;
            auto execution_plan  = plan_list.execution_plans[candidate];
            if (execution_plan != nullptr) {
                auto serialized_plan = execution_plan->getJsonRepresentation();
                j["cudnn_backend_data"].push_back(serialized_plan);
                j["variant_pack_uids"].push_back(variant_pack_uids[index]);
                index++;
            }
        }

        std::unordered_map<uid_t, pass_by_values_t> tensor_to_pass_by_value;
        CHECK_CUDNN_FRONTEND_ERROR(gather_pass_by_value_tensors_(tensor_to_pass_by_value));
        j["pass_by_values"] = tensor_to_pass_by_value;

        std::unordered_map<uid_t, std::tuple<int64_t, int64_t, std::vector<float>>> workspace_modifications;
        int64_t workspace_offset = 0;
        CHECK_CUDNN_FRONTEND_ERROR(gather_workspace_modifications(workspace_modifications, workspace_offset));
        j["workspace_modifications"] = workspace_modifications;

        j["fe_workspace_size"] = get_fe_workspace_size();

        data = json::to_ubjson(j);
        return {error_code_t::OK, ""};
    }

    INode(detail::Context const& context) : context(context) {}

    // Make sure each node implements a public serialize function
    virtual void
    serialize(json& j) const = 0;

    size_t
    key() {
        json j;
        serialize(j);
        return std::hash<json>{}(j);
    }

    virtual ~INode() = default;
};

[[maybe_unused]] static void
to_json(json& j, const INode& p) {
    p.serialize(j);
}

template <typename DerivedT>
class NodeCRTP : public INode {
    DerivedT&
    self() {
        return *static_cast<DerivedT*>(this);
    }
    DerivedT const&
    self() const {
        return *static_cast<DerivedT const*>(this);
    }

    error_t
    pass_by_value_tensors_(
        std::unordered_map<Tensor_attributes::uid_t, pass_by_values_t>& tensor_to_pass_by_value) const override final {
        CHECK_CUDNN_FRONTEND_ERROR(self().attributes.fill_pass_by_value(tensor_to_pass_by_value));

        return {error_code_t::OK, ""};
    }

    error_t
    collect_pre_assigned_uids_(std::unordered_set<int64_t>& pre_assigned_uids) const override final {
        CHECK_CUDNN_FRONTEND_ERROR(self().attributes.get_prefilled_uids(pre_assigned_uids));

        return {error_code_t::OK, ""};
    }

    error_t
    set_uids_(int64_t& potential_uid, std::unordered_set<int64_t> const& pre_assigned_uids) const override final {
        CHECK_CUDNN_FRONTEND_ERROR(self().attributes.set_uids(potential_uid, pre_assigned_uids));

        return {error_code_t::OK, ""};
    }

    error_t
    create_cudnn_tensors_(
        std::unordered_map<int64_t, std::shared_ptr<cudnn_frontend::Tensor>>& tensors) const override final {
        getLogger() << "[cudnn_frontend] INFO: Creating cudnn tensors for node named '" << self().attributes.name
                    << "':" << std::endl;
        for (auto const& [name, tensor] : self().attributes.inputs) {
            (void)name;
            if (tensor) {
                CHECK_CUDNN_FRONTEND_ERROR(create_cudnn_tensor(tensor, tensors));
            }
        }
        for (auto const& [name, tensor] : self().attributes.outputs) {
            (void)name;
            if (tensor) {
                CHECK_CUDNN_FRONTEND_ERROR(create_cudnn_tensor(tensor, tensors));
            }
        }

        // Handle special case of BN where peer_stats is also an input
        if constexpr (std::is_same_v<DerivedT, DBNNode> || std::is_same_v<DerivedT, BatchNormNode>) {
            // Special case in BN where peer stats is also an input but is not present in inputs map
            for (auto const& tensor : self().attributes.peer_stats) {
                if (tensor) {
                    CHECK_CUDNN_FRONTEND_ERROR(create_cudnn_tensor(tensor, tensors));
                }
            }
        }

        return {error_code_t::OK, ""};
    }

   protected:
    using INode::INode;
};

#define CUDNN_FE_VALIDATE_TENSOR_(port, map_)                                                      \
    {                                                                                              \
        auto t           = map_.find(port);                                                        \
        bool const has_t = (t != map_.end()) && (t->second != nullptr);                            \
        RETURN_CUDNN_FRONTEND_ERROR_IF(                                                            \
            !has_t, error_code_t::ATTRIBUTE_NOT_SET, std::string("Tensor ") + #port + " not set"); \
    }

#define CUDNN_FE_VALIDATE_AND_ASSIGN_TENSOR_(tensor, port, map_)                                   \
    auto tensor = map_.find(port);                                                                 \
    {                                                                                              \
        bool const has_t = (tensor != map_.end()) && (tensor->second != nullptr);                  \
        RETURN_CUDNN_FRONTEND_ERROR_IF(                                                            \
            !has_t, error_code_t::ATTRIBUTE_NOT_SET, std::string("Tensor ") + #port + " not set"); \
    }

#define CUDNN_FE_VALIDATE_INPUT_TENSOR(port) CUDNN_FE_VALIDATE_TENSOR_(port, attributes.inputs)

#define CUDNN_FE_VALIDATE_OUTPUT_TENSOR(port) CUDNN_FE_VALIDATE_TENSOR_(port, attributes.outputs)

#define CUDNN_FE_VALIDATE_AND_ASSIGN_INPUT_TENSOR(tensor, port) \
    CUDNN_FE_VALIDATE_AND_ASSIGN_TENSOR_(tensor, port, attributes.inputs)

#define CUDNN_FE_VALIDATE_AND_ASSIGN_OUTPUT_TENSOR(tensor, port) \
    CUDNN_FE_VALIDATE_AND_ASSIGN_TENSOR_(tensor, port, attributes.outputs)

}  // namespace graph

}  // namespace cudnn_frontend<|MERGE_RESOLUTION|>--- conflicted
+++ resolved
@@ -23,8 +23,7 @@
 
 namespace graph {
 
-<<<<<<< HEAD
-=======
+
 class BatchNormNode;
 class DBNNode;
 class MatmulNode;
@@ -34,7 +33,6 @@
 class RngNode;
 class SoftmaxNode;
 
->>>>>>> e5fb0edb
 // Interface for all nodes to follow.
 class INode : public ICudnn {
    public:
