--- conflicted
+++ resolved
@@ -1,17 +1,12 @@
 [build-system]
-<<<<<<< HEAD
 build-backend = 'mesonpy'
 
 requires = [
     'meson_python>=0.17.1',
     'meson>=1.8.0',
+    'cmake>=3.18',
     'pybind11[global]>=0.1.35'
 ]
-
-=======
-requires = ["setuptools>=64", "cmake>=3.18", "ninja==1.11.1.1", "pybind11[global]"]
-build-backend = "setuptools.build_meta"
->>>>>>> 76063325
 
 [project]
 name = "cuda-cudnn-frontend"
