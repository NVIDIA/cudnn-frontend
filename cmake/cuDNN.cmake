--- conflicted
+++ resolved
@@ -24,13 +24,9 @@
         set(library_names ${NAME} "lib${NAME}.so.${CUDNN_MAJOR_VERSION}")
     endif()
     find_library(
-<<<<<<< HEAD
-        ${NAME}_LIBRARY ${library_names}
-=======
         ${NAME}_LIBRARY
-        NAMES ${NAME} "lib${NAME}.so.${CUDNN_MAJOR_VERSION}"
+        NAMES ${library_names}
         NAMES_PER_DIR
->>>>>>> 363e8071
         HINTS $ENV{CUDNN_LIBRARY_PATH} ${CUDNN_LIBRARY_PATH} $ENV{CUDNN_PATH} ${CUDNN_PATH} ${Python_SITEARCH}/nvidia/cudnn ${CUDAToolkit_LIBRARY_DIR}
         PATH_SUFFIXES lib64 lib/x64 lib
         ${_cudnn_required}
